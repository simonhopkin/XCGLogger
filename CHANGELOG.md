#Change Log

<<<<<<< HEAD
* **Version 3.5.3**: *(2016/09/14)* - Fixed podspec. This will likely be the last version for Swift 2.x.
* **Version 3.5.2**: *(2016/09/13)* - Backported Objective-C exception handling, removed escaping from closures, fixed issue using String/StaticString for function/file names.
=======
* **Version 4.0.0**: *(2016/09/20)* - First full release for Swift 3.0. Squeezed in a couple of feature requests: ability to change log level labels, and a formatter to add a prefix and/or postfix to messages.
* **Version 4.0.0-beta.5**: *(2016/09/19)* - Tweaked userInfo handling for Tags/Devs, introduced subspecs for CocoaPods, made the userInfo helpers optional (consider them experimental and subject to change even after 4.0.0 is actually moved out of beta status).
* **Version 4.0.0-beta.4**: *(2016/09/14)* - Removed escaping from closures, fixed issue using String/StaticString for function/file names.
* **Version 3.6.0**: *(2016/09/14)* - Updated for Swift 2.3.
* **Version 3.5.3**: *(2016/09/14)* - Fixed podspec.
* **Version 3.5.2**: *(2016/09/13)* - Backported Objective-C exception handling, removed escaping from closures, fixed issue using String/StaticString for function/file names.
* **Version 4.0.0-beta.3**: *(2016/09/11)* - Fixed issue with CocoaPods using multiple `XCGLogger.h` files, added Objective-C exception handling to fix #123
* **Version 4.0.0-beta.2**: *(2016/09/04)* - Updated docs, added filtering by tag and developer, added demo for filters
* **Version 4.0.0-beta.1**: *(2016/09/01)* - First beta for Swift 3 compatibility, including a lot of architecture changes
>>>>>>> 2fd27c92
* **Version 3.5.1**: *(2016/08/28)* - Added documentation, improved tests.
* **Version 3.5**: *(2016/08/23)* - Added the ability to log anything, no longer limited to strings, or required to use string interpolation. Thanks to @Zyphrax #130 and @mishimay #140. Can also now call a logging method with no parameters, such as `log.debug()`. This will log the result of customizable `testNoMessageClosure` property. By default that's just an empty string, but should allow for some interesting features, (like an automatic counter). 
* **Version 3.4**: *(2016/08/21)* - Finally added an option to append to an existing log file, and added a basic log rotation method. Other bug fixes.
* **Version 3.3**: *(2016/03/27)* - Updated for Xcode 7.3 (Swift 2.2). If you're still using 7.2 (Swift 2.1), you must use XCGLogger 3.2.
* **Version 3.2**: *(2016/01/04)* - Added option to omit the default destination (for advanced usage), added background logging option
* **Version 3.1.1**: *(2015/11/18)* - Minor clean up, fixes an app submission issue for tvOS
* **Version 3.1**: *(2015/10/23)* - Initial support for tvOS
* **Version 3.1b1**: *(2015/09/09)* - Initial support for tvOS
* **Version 3.0**: *(2015/09/09)* - Bug fix, and WatchOS 2 support (thanks @ymyzk)
* **Version 2.4**: *(2015/09/09)* - Minor bug fix, likely the last release for Swift 1.x
* **Version 3.0b3**: *(2015/08/24)* - Added option to include the log identifier in log messages #79
* **Version 2.3**: *(2015/08/24)* - Added option to include the log identifier in log messages #79
* **Version 3.0b2**: *(2015/08/11)* - Updated for Swift 2.0 (Xcode 7 Beta 5)
* **Version 2.2**: *(2015/08/11)* - Internal restructuring, easier to create new log destination subclasses. Can disable function names, and/or dates. Added optional new log destination that uses NSLog instead of println().
* **Version 3.0b1**: *(2015/06/18)* - Swift 2.0 support/required. Consider this unstable for now, as Swift 2.0 will likely see changes before final release, and this library may undergo some architecture changes (time permitting).
* **Version 2.1.1**: *(2015/06/18)* - Fixed two minor bugs wrt XcodeColors.
* **Version 2.1**: *(2015/06/17)* - Added support for XcodeColors (https://github.com/robbiehanson/XcodeColors). Undeprecated the \*Exec() methods.
* **Version 2.0**: *(2015/04/14)* - Requires Swift 1.2. Removed some workarounds/hacks for older versions of Xcode. Removed thread based caching of NSDateFormatter objects since they're now thread safe. You can now use the default date formatter, or create and assign your own and it'll be used. Added Thread name option (Thanks to Nick Strecker https://github.com/tekknick ). Add experimental support for CocoaPods. 
* **Version 1.9**: *(2015/04/14)* - Deprecated the \*Exec() methods in favour of just using a trailing closure on the logging methods (Thanks to Nick Strecker https://github.com/tekknick ). This will be the last version for Swift 1.1.
* **Version 1.8.1**: *(2014/12/31)* - Added a workaround to the Swift compiler's optimization bug, restored optimization level back to Fastest
* **Version 1.8**: *(2014/11/16)* - Added warning log level (Issue #16)
* **Version 1.7**: *(2014/09/27)* - Reorganized to be used as a subproject instead of a framework, fixed threading
* **Version 1.6**: *(2014/09/09)* - Updated for Xcode 6.1 Beta 1
* **Version 1.5**: *(2014/08/23)* - Updated for Xcode 6 Beta 6
* **Version 1.4**: *(2014/08/04)* - Updated for Xcode 6 Beta 5, removed `__FUNCTION__` workaround
* **Version 1.3**: *(2014/07/27)* - Updated to use public/internal/private access modifiers
* **Version 1.2**: *(2014/07/01)* - Added exec methods to selectively execute code
* **Version 1.1**: *(2014/06/22)* - Changed the internal architecture to allow for more flexibility
* **Version 1.0**: *(2014/06/09)* - Initial Release
<|MERGE_RESOLUTION|>--- conflicted
+++ resolved
@@ -1,9 +1,5 @@
 #Change Log
 
-<<<<<<< HEAD
-* **Version 3.5.3**: *(2016/09/14)* - Fixed podspec. This will likely be the last version for Swift 2.x.
-* **Version 3.5.2**: *(2016/09/13)* - Backported Objective-C exception handling, removed escaping from closures, fixed issue using String/StaticString for function/file names.
-=======
 * **Version 4.0.0**: *(2016/09/20)* - First full release for Swift 3.0. Squeezed in a couple of feature requests: ability to change log level labels, and a formatter to add a prefix and/or postfix to messages.
 * **Version 4.0.0-beta.5**: *(2016/09/19)* - Tweaked userInfo handling for Tags/Devs, introduced subspecs for CocoaPods, made the userInfo helpers optional (consider them experimental and subject to change even after 4.0.0 is actually moved out of beta status).
 * **Version 4.0.0-beta.4**: *(2016/09/14)* - Removed escaping from closures, fixed issue using String/StaticString for function/file names.
@@ -13,7 +9,6 @@
 * **Version 4.0.0-beta.3**: *(2016/09/11)* - Fixed issue with CocoaPods using multiple `XCGLogger.h` files, added Objective-C exception handling to fix #123
 * **Version 4.0.0-beta.2**: *(2016/09/04)* - Updated docs, added filtering by tag and developer, added demo for filters
 * **Version 4.0.0-beta.1**: *(2016/09/01)* - First beta for Swift 3 compatibility, including a lot of architecture changes
->>>>>>> 2fd27c92
 * **Version 3.5.1**: *(2016/08/28)* - Added documentation, improved tests.
 * **Version 3.5**: *(2016/08/23)* - Added the ability to log anything, no longer limited to strings, or required to use string interpolation. Thanks to @Zyphrax #130 and @mishimay #140. Can also now call a logging method with no parameters, such as `log.debug()`. This will log the result of customizable `testNoMessageClosure` property. By default that's just an empty string, but should allow for some interesting features, (like an automatic counter). 
 * **Version 3.4**: *(2016/08/21)* - Finally added an option to append to an existing log file, and added a basic log rotation method. Other bug fixes.
