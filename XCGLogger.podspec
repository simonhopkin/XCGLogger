--- conflicted
+++ resolved
@@ -1,11 +1,7 @@
 Pod::Spec.new do |s|
 
   s.name         = "XCGLogger"
-<<<<<<< HEAD
-  s.version      = "2.4"
-=======
   s.version      = "3.0"
->>>>>>> ef13e8fb
   s.summary      = "A debug log module for use in Swift projects."
 
   s.description  = <<-DESC
@@ -18,11 +14,7 @@
   s.social_media_url   = "http://twitter.com/DaveWoodX"
   s.platforms	 = { :ios => "7.0", :watchos => "2.0" }
 
-<<<<<<< HEAD
-  s.source       = { :git => "https://github.com/DaveWoodCom/XCGLogger.git", :tag => "Version_2.4" }
-=======
   s.source       = { :git => "https://github.com/DaveWoodCom/XCGLogger.git", :tag => "Version_3.0" }
->>>>>>> ef13e8fb
   s.source_files = "XCGLogger/Library/XCGLogger/XCGLogger.swift"
 
   s.ios.deployment_target = '8.0'
